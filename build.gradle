--- conflicted
+++ resolved
@@ -58,11 +58,7 @@
     if (releaseMode) {
         compile 'com.epam.reportportal:commons-model:5.0.0-BETA-6'
     } else {
-<<<<<<< HEAD
-        compile 'com.github.reportportal:commons-model:23321138'
-=======
         compile 'com.github.reportportal:commons-model:9a6488a'
->>>>>>> f406667f
     }
 
     compile 'com.google.guava:guava:26.0-jre'
