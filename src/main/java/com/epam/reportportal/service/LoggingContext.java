--- conflicted
+++ resolved
@@ -88,8 +88,7 @@
 	 * @param convertImages Whether Image should be converted to BlackAndWhite
 	 * @return New Logging Context
 	 */
-	public static LoggingContext init(Maybe<String> launchId, Maybe<String> itemId, final ReportPortalClient client, int bufferSize,
-			boolean convertImages) {
+	public static LoggingContext init(Maybe<String> launchId, Maybe<String> itemId, final ReportPortalClient client, int bufferSize, boolean convertImages) {
 		LoggingContext context = new LoggingContext(launchId, itemId, client, bufferSize, convertImages);
 		CONTEXT_THREAD_LOCAL.get().push(context);
 		return context;
@@ -164,17 +163,10 @@
 	 */
 	public void emit(final com.google.common.base.Function<String, SaveLogRQ> logSupplier) {
 		emitter.onNext(launchId.zipWith(itemId, new BiFunction<String, String, SaveLogRQ>() {
-<<<<<<< HEAD
 				@Override
 			public SaveLogRQ apply(String launchId, String itemId) throws Exception {
 				final SaveLogRQ rq = logSupplier.apply(itemId);
 				rq.setLaunchUuid(launchId);
-=======
-			@Override
-			public SaveLogRQ apply(String launchUuid, String itemUuid) throws Exception {
-				final SaveLogRQ rq = logSupplier.apply(itemUuid);
-				rq.setLaunchUuid(launchUuid);
->>>>>>> 6e32b6b9
 				SaveLogRQ.File file = rq.getFile();
 				if (convertImages && null != file && isImage(file.getContentType())) {
 					final TypeAwareByteSource source = convert(wrap(file.getContent()));
